<!-- components/Sidebar.vue -->
<template>
  <div class="p-3 border-end h-100">
    <div v-if="userStore.isAuthenticated">
      <!-- 로그인된 유저 정보 -->
      <p class="fw-bold">안녕하세요, {{ userStore.username }}님</p>
      <button @click="handleLogout" class="btn btn-sm btn-outline-secondary">로그아웃</button>
    </div>

    <div v-else>
      <!-- 로그인 폼 -->
      <form @submit.prevent="handleLogin">
        <div class="mb-2">
          <input v-model="username" class="form-control" placeholder="아이디" />
        </div>
        <div class="mb-2">
          <input v-model="password" type="password" class="form-control" placeholder="비밀번호" />
        </div>
        <button class="btn btn-primary w-100 mb-1" type="submit">로그인</button>
      </form>
<<<<<<< HEAD
      <button class="btn btn-secondary w-100" @click="navigateTo('/signup')">회원가입</button>
=======
      <button @click="showSignup = true" class="btn btn-primary w-100">회원가입</button>
    </div>
    <!-- 회원가입 모달 -->
    <div
      v-if="showSignup"
      class="modal-backdrop d-block"
      style="
        background-color: rgba(0, 0, 0, 0.5);
        position: fixed;
        top: 0;
        left: 0;
        width: 100vw;
        height: 100vh;
      "
    >
      <div class="modal d-block" tabindex="-1" style="margin-top: 10vh">
        <div class="modal-dialog">
          <div class="modal-content">
            <form @submit.prevent="handleSignup">
              <div class="modal-header">
                <h5 class="modal-title">회원가입</h5>
                <button type="button" class="btn-close" @click="showSignup = false"></button>
              </div>
              <div class="modal-body">
                <input v-model="signupUsername" class="form-control mb-2" placeholder="아이디" />
                <input
                  v-model="signupPassword"
                  type="password"
                  class="form-control"
                  placeholder="비밀번호"
                />
              </div>
              <div class="modal-footer">
                <button type="submit" class="btn btn-primary">가입하기</button>
                <button type="button" class="btn btn-secondary" @click="showSignup = false">
                  취소
                </button>
              </div>
            </form>
          </div>
        </div>
      </div>
>>>>>>> acd42ccd
    </div>
  </div>
</template>

<script setup>
import { ref } from 'vue';

import { useUserStore } from '@/stores/user';
import { navigateTo } from '#app';

const userStore = useUserStore();
// 로그인 입력값 바인딩용 변수
const username = ref('');
const password = ref('');
// 회원가입 입력값 바인딩용 변수
const signupUsername = ref('');
const signupPassword = ref('');
// 회원가입 버튼 클릭 시 나오는 모달창
const showSignup = ref(false);

// 로그인 요청 함수
const handleLogin = async () => {
  try {
    // 로그인 API 호출
    await $fetch('http://localhost:8080/api/users/login', {
      method: 'POST',
      body: { username: username.value, password: password.value },
      credentials: 'include',
    });
    // 스토어에 로그인 상태 반영
    userStore.login(username.value);
  } catch (e) {
    alert('로그인 실패');
  }
};

const handleLogout = async () => {
  await $fetch('http://localhost:8080/api/users/logout', {
    method: 'POST',
    credentials: 'include', // 쿠키 포함
  });
  userStore.logout();
  // jwt 쿠키 제거
  document.cookie = 'token=; Max-Age=0; path=/';
  // 스로어에 사용자 상태 초기화
  userStore.logout();
};

const handleSignup = async () => {
  try {
    const res = await $fetch('http://localhost:8080/api/users/signup', {
      method: 'POST',
      body: {
        username: signupUsername.value,
        password: signupPassword.value,
      },
    });
    alert(res);
    showSignup.value = false;
    signupUsername.value = '';
    signupPassword.value = '';
  } catch (err) {
    alert('회원가입 실패');
  }
};
</script>

<!-- 
  API 요청을 동기(synchronous) 방식으로 처리하지 않는 이유

  HTTP 요청은 기본적으로 시간이 걸리는 작업이다.
  브라우저 → 서버로 요청 전송 → 서버에서 처리 → 응답 수신
  이 모든 과정은 수 밀리초~수 초까지 소요될 수 있다.

  만약 이 과정을 **동기 방식**으로 처리한다면,
  응답이 돌아올 때까지 브라우저는 다음 코드를 실행하지 않고 기다리게 되며,
  이 동안 UI는 멈추고, 사용자 입력도 받지 못하는 상태가 된다.

  반면 비동기 방식을 사용하면,
  요청을 보낸 후에도 다음 코드가 계속 실행되고, 
  응답은 이후에 도착하는 시점에 처리된다.

  현재 코드에서는 `async/await`을 통해 비동기 흐름을 구현하고 있으며,
  이는 결과가 도착할 때까지 기다리되, 
  UI는 멈추지 않고 자연스럽게 작동할 수 있도록 도와준다.

  → 즉, 비동기 방식은 사용자 경험(UX)을 해치지 않으면서도
     서버와의 통신을 효율적으로 처리할 수 있게 해준다.
--><|MERGE_RESOLUTION|>--- conflicted
+++ resolved
@@ -18,9 +18,6 @@
         </div>
         <button class="btn btn-primary w-100 mb-1" type="submit">로그인</button>
       </form>
-<<<<<<< HEAD
-      <button class="btn btn-secondary w-100" @click="navigateTo('/signup')">회원가입</button>
-=======
       <button @click="showSignup = true" class="btn btn-primary w-100">회원가입</button>
     </div>
     <!-- 회원가입 모달 -->
@@ -63,7 +60,7 @@
           </div>
         </div>
       </div>
->>>>>>> acd42ccd
+      <button class="btn btn-secondary w-100" @click="navigateTo('/signup')">회원가입</button>
     </div>
   </div>
 </template>
